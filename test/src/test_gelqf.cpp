/// @file test_gelqf.cpp
/// @author Yuxin Cai, University of Colorado Denver, USA
/// @brief Test GELQF and UNGL2 and output a k-by-n orthogonal matrix Q.
//
// Copyright (c) 2021-2023, University of Colorado Denver. All rights reserved.
//
// This file is part of <T>LAPACK.
// <T>LAPACK is free software: you can redistribute it and/or modify it under
// the terms of the BSD 3-Clause license. See the accompanying LICENSE file.

#include <catch2/catch_template_test_macros.hpp>
#include <catch2/generators/catch_generators.hpp>

// Test utilities and definitions (must come before <T>LAPACK headers)
#include "testutils.hpp"

// Auxiliary routines
#include <tlapack/lapack/lacpy.hpp>
#include <tlapack/lapack/lange.hpp>

// Other routines
#include <tlapack/blas/gemm.hpp>
#include <tlapack/lapack/gelqf.hpp>
#include <tlapack/lapack/ungl2.hpp>

using namespace tlapack;

TEMPLATE_TEST_CASE("LQ factorization of a general m-by-n matrix, blocked",
                   "[lqf]",
                   TLAPACK_TYPES_TO_TEST)
{
    srand(1);

    using matrix_t = TestType;
    using T = type_t<matrix_t>;
    using idx_t = size_type<matrix_t>;
    using range = std::pair<idx_t, idx_t>;
    typedef real_type<T> real_t;

    // Functor
    Create<matrix_t> new_matrix;

    const T zero(0);

    idx_t m, n, k, nb;
    bool use_TT;

    m = GENERATE(10, 20, 30);
    n = GENERATE(10, 20, 30);
    k = GENERATE(
        8, 10, 20,
        30);  // k is the number of rows for output Q. Can personalize it.
    nb = GENERATE(1, 2, 3, 7,
                  12);  // nb is the block height. Can personalize it.
    use_TT = GENERATE(true, false);

    const real_t eps = ulp<real_t>();
    const real_t tol = real_t(m * n) * eps;

    std::vector<T> A_;
    auto A = new_matrix(A_, m, n);
    std::vector<T> A_copy_;
    auto A_copy = new_matrix(A_copy_, m, n);
    std::vector<T> Q_;
    auto Q = new_matrix(Q_, k, n);

    std::vector<T> tau(min(m, n));

    // Workspace computation:
    gelqf_opts_t<idx_t> workOpts;
    workOpts.nb = nb;
    workinfo_t workinfo;
<<<<<<< HEAD
    gelqf_worksize(A, TT, workinfo, workOpts);
    ungl2_worksize(Q, tau, workinfo, workOpts);
=======
    gelqf_worksize(A, tauw, workinfo, workOpts);
    ungl2_worksize(Q, tauw, workinfo, workOpts);
>>>>>>> 63e6f88f

    // Workspace allocation:
    vectorOfBytes workVec;
    workOpts.work = alloc_workspace(workVec, workinfo);

    for (idx_t j = 0; j < n; ++j)
        for (idx_t i = 0; i < m; ++i)
            A(i, j) = rand_helper<T>();

    lacpy(Uplo::General, A, A_copy);

    if (k <= n)  // k must be less than or equal to n, because we cannot get a Q
                 // bigger than n-by-n
    {
        DYNAMIC_SECTION("m = " << m << " n = " << n << " k = " << k
                               << " nb = " << nb)
        {
<<<<<<< HEAD
            gelqf(A, TT, workOpts);

            // Build tau vector from matrix TT
            for (idx_t j = 0; j < min(m, n); j += nb) {
                idx_t ib = std::min<idx_t>(nb, min(m, n) - j);

                for (idx_t i = 0; i < ib; i++)
                    tau[i + j] = TT(i + j, i);
            }
=======
            gelqf(A, tauw, workOpts);
>>>>>>> 63e6f88f

            // Q is sliced down to the desired size of output Q (k-by-n).
            // It stores the desired number of Householder reflectors that UNGL2
            // will use.
            lacpy(Uplo::General, slice(A, range(0, min(m, k)), range(0, n)), Q);

            ungl2(Q, tau, workOpts);

            // Wq is the identity matrix to check the orthogonality of Q
            std::vector<T> Wq_;
            auto Wq = new_matrix(Wq_, k, k);
            auto orth_Q = check_orthogonality(Q, Wq);
            CHECK(orth_Q <= tol);

            // L is sliced from A after GELQ2
            std::vector<T> L_;
            auto L = new_matrix(L_, min(k, m), k);
            laset(Uplo::Upper, zero, zero, L);
            lacpy(Uplo::Lower, slice(A, range(0, min(m, k)), range(0, k)), L);

            // R stores the product of L and Q
            std::vector<T> R_;
            auto R = new_matrix(R_, min(k, m), n);

            // Test A = L * Q
            gemm(Op::NoTrans, Op::NoTrans, real_t(1.), L, Q, R);
            for (idx_t j = 0; j < n; ++j)
                for (idx_t i = 0; i < min(m, k); ++i)
                    A_copy(i, j) -= R(i, j);

            real_t repres =
                tlapack::lange(tlapack::Norm::Max,
                               slice(A_copy, range(0, min(m, k)), range(0, n)));
            CHECK(repres <= tol);
        }
    }
}<|MERGE_RESOLUTION|>--- conflicted
+++ resolved
@@ -70,13 +70,8 @@
     gelqf_opts_t<idx_t> workOpts;
     workOpts.nb = nb;
     workinfo_t workinfo;
-<<<<<<< HEAD
-    gelqf_worksize(A, TT, workinfo, workOpts);
+    gelqf_worksize(A, tau, workinfo, workOpts);
     ungl2_worksize(Q, tau, workinfo, workOpts);
-=======
-    gelqf_worksize(A, tauw, workinfo, workOpts);
-    ungl2_worksize(Q, tauw, workinfo, workOpts);
->>>>>>> 63e6f88f
 
     // Workspace allocation:
     vectorOfBytes workVec;
@@ -94,19 +89,7 @@
         DYNAMIC_SECTION("m = " << m << " n = " << n << " k = " << k
                                << " nb = " << nb)
         {
-<<<<<<< HEAD
-            gelqf(A, TT, workOpts);
-
-            // Build tau vector from matrix TT
-            for (idx_t j = 0; j < min(m, n); j += nb) {
-                idx_t ib = std::min<idx_t>(nb, min(m, n) - j);
-
-                for (idx_t i = 0; i < ib; i++)
-                    tau[i + j] = TT(i + j, i);
-            }
-=======
-            gelqf(A, tauw, workOpts);
->>>>>>> 63e6f88f
+            gelqf(A, tau, workOpts);
 
             // Q is sliced down to the desired size of output Q (k-by-n).
             // It stores the desired number of Householder reflectors that UNGL2
