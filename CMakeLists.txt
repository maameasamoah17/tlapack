# Copyright (c) 2021, University of Colorado Denver. All rights reserved.
#
# This file is part of <T>LAPACK.
# <T>LAPACK is free software: you can redistribute it and/or modify it under
# the terms of the BSD 3-Clause license. See the accompanying LICENSE file.

cmake_minimum_required(VERSION 3.3)
# VERSION 3.3: IN_LIST for if() operator

#-------------------------------------------------------------------------------
# Read project version
file(READ version.txt version_txt)

#-------------------------------------------------------------------------------
# <T>LAPACK project
project(TLAPACK
  VERSION ${version_txt}
  LANGUAGES CXX)
message(STATUS "<T>LAPACK version " ${PROJECT_VERSION})

#-------------------------------------------------------------------------------
# <T>LAPACK and <T>BLAS template libraries

add_library( tblas src/xerbla.cpp )
target_include_directories( tblas
  PUBLIC 
    $<BUILD_INTERFACE:${PROJECT_SOURCE_DIR}/include>
    $<BUILD_INTERFACE:${CMAKE_BINARY_DIR}/include>
    $<INSTALL_INTERFACE:include> )

add_library( tlapack INTERFACE )
target_link_libraries( tlapack INTERFACE tblas )

<<<<<<< HEAD
set( installable_libs tblas ) # Mind that we don't install tlapack since it is an INTERFACE_LIBRARY
set( installable_files
  "${PROJECT_SOURCE_DIR}/include/tblas.hpp"
  "${PROJECT_SOURCE_DIR}/include/tlapack.hpp" )

=======
set( installable_libs  tlapack tblas )
>>>>>>> 00729fcb
set( TBLAS_DEFINES "" )

#-------------------------------------------------------------------------------
# Options

# BLAS++ and LAPACK++ interface
option( USE_BLASPP_WRAPPERS   "Use BLAS++ wrappers to link with an optimized BLAS library"     OFF )
option( USE_LAPACKPP_WRAPPERS "Use LAPACK++ wrappers to link with an optimized LAPACK library" OFF )

# Examples
option( BUILD_EXAMPLES "Build examples" ON  )

# Wrappers to <T>BLAS and <T>LAPACK
option( C_WRAPPERS       "Build and install C wrappers"               OFF )
option( CBLAS_WRAPPERS   "Build and install CBLAS wrappers to <T>BLAS" OFF )
option( Fortran_WRAPPERS "Build and install Fortran wrappers"         OFF )

set( blas_intt_list 
  int
  short
  long
  "long long"
  int8_t
  int16_t
  int32_t
  int64_t
  int_least8_t
  int_least16_t
  int_least32_t
  int_least64_t
  int_fast8_t
  int_fast16_t
  int_fast32_t
  int_fast64_t
  intmax_t
  intptr_t
  ptrdiff_t )

set( BLAS_INT_T int64_t CACHE STRING
  "Integer type for all variables except array sizes and matrix leading dimension" )
set_property( CACHE BLAS_INT_T
  PROPERTY STRINGS ${blas_intt_list} )

set( BLAS_SIZE_T size_t CACHE STRING
  "Integer type for array sizes, array indexes, and matrix leading dimension" )
set_property( CACHE BLAS_SIZE_T
  PROPERTY STRINGS ${blas_intt_list} size_t uint8_t uint16_t uint32_t uint64_t )

#-------------------------------------------------------------------------------
# Modules
list(APPEND CMAKE_MODULE_PATH "${CMAKE_CURRENT_LIST_DIR}/cmake")

#-------------------------------------------------------------------------------
# Search for BLAS++ library if it is needed

if( USE_BLASPP_WRAPPERS )
  find_package( blaspp )
  if(blaspp_FOUND)
    message( STATUS "  BLAS++ found in ${blaspp_DIR}" )
  else()
    message( FATAL_ERROR "  BLAS++ not found." )
  endif()
  target_compile_definitions( tblas PUBLIC USE_BLASPP_WRAPPERS )
  target_link_libraries( tblas PUBLIC blaspp )
endif()

#-------------------------------------------------------------------------------
# Search for LAPACK++ library if it is needed
if( USE_LAPACKPP_WRAPPERS )
  find_package( lapackpp )
  if(lapackpp_FOUND)
    message( STATUS "  LAPACK++ found in ${lapackpp_DIR}" )
  else()
    message( FATAL_ERROR "  LAPACK++ not found." )
  endif()
  target_compile_definitions( tlapack INTERFACE USE_LAPACKPP_WRAPPERS )
  target_link_libraries( tlapack INTERFACE lapackpp )
endif()

#-------------------------------------------------------------------------------
# Options for BLAS_SIZE_T

if( USE_BLASPP_WRAPPERS OR USE_LAPACKPP_WRAPPERS )
  mark_as_advanced( FORCE BLAS_SIZE_T )
  get_property( docString CACHE BLAS_SIZE_T PROPERTY HELPSTRING )
  set( BLAS_SIZE_T int64_t CACHE STRING "${docString}" FORCE )
else()
  mark_as_advanced( CLEAR BLAS_SIZE_T )
endif()

if( NOT BLAS_SIZE_T STREQUAL "" )
  string( APPEND TBLAS_DEFINES "#define BLAS_SIZE_T ${BLAS_SIZE_T}\n" )
endif()

#-------------------------------------------------------------------------------
# Options for BLAS_INT_T
  
if( USE_BLASPP_WRAPPERS OR USE_LAPACKPP_WRAPPERS )
  mark_as_advanced( FORCE BLAS_INT_T )
  get_property( docString CACHE BLAS_INT_T PROPERTY HELPSTRING )
  set( BLAS_INT_T int64_t CACHE STRING "${docString}" FORCE )
else()
  mark_as_advanced( CLEAR BLAS_INT_T )
endif()

if( NOT BLAS_INT_T STREQUAL "" )
  string( APPEND TBLAS_DEFINES "#define BLAS_INT_T ${BLAS_INT_T}\n" )
endif()

#-------------------------------------------------------------------------------
# Docs
add_subdirectory(docs)

#-------------------------------------------------------------------------------
# Config
add_subdirectory(config)

#-------------------------------------------------------------------------------
# C and Fortran wrappers

if( C_WRAPPERS OR CBLAS_WRAPPERS OR Fortran_WRAPPERS )
  enable_language( C )
endif()
if( Fortran_WRAPPERS )
  enable_language( Fortran )
endif()

set( CMAKE_Fortran_MODULE_DIRECTORY ${CMAKE_BINARY_DIR}/include )
add_subdirectory(src)

#-------------------------------------------------------------------------------
# Examples
if( BUILD_EXAMPLES )
  add_subdirectory(examples)
endif()

#-------------------------------------------------------------------------------
# Include tests
include(CTest)
if( BUILD_TESTING )
  add_subdirectory(test)
endif()

#-------------------------------------------------------------------------------
# Common configurations

configure_file(
  ${PROJECT_SOURCE_DIR}/include/blas/defines.h.in
  ${CMAKE_BINARY_DIR}/include/blas/defines.h @ONLY )

set_target_properties( ${installable_libs}
PROPERTIES
    ARCHIVE_OUTPUT_DIRECTORY "${CMAKE_BINARY_DIR}/lib"
    LIBRARY_OUTPUT_DIRECTORY "${CMAKE_BINARY_DIR}/lib" )

#-------------------------------------------------------------------------------
# Install

install(
  TARGETS ${installable_libs}
  DESTINATION lib
  EXPORT tlapackTargets )
install(
  FILES ${installable_mods}
  DESTINATION include )

install(
  FILES
    "${PROJECT_SOURCE_DIR}/include/tblas.hpp"
    "${PROJECT_SOURCE_DIR}/include/tlapack.hpp"
  DESTINATION include )

# <T>LAPACK templates 
install(
  DIRECTORY ${PROJECT_SOURCE_DIR}/include/lapack/
  DESTINATION include/lapack
  FILES_MATCHING PATTERN "*.hpp" )
install( FILES ${PROJECT_SOURCE_DIR}/include/lapack/config.h DESTINATION include/lapack )

# <T>BLAS templates 
install(
  DIRECTORY ${PROJECT_SOURCE_DIR}/include/blas/
  DESTINATION include/blas
  FILES_MATCHING PATTERN "*.hpp" )
install(
  FILES ${CMAKE_BINARY_DIR}/include/blas/defines.h ${PROJECT_SOURCE_DIR}/include/blas/config.h
  DESTINATION include/blas )

# Export targets
install(EXPORT tlapackTargets
  FILE tlapackTargets.cmake
  DESTINATION lib/cmake/tlapack )

include(CMakePackageConfigHelpers)
# generate the config file that includes the exports
configure_package_config_file(
  ${CMAKE_CURRENT_SOURCE_DIR}/cmake/Config.cmake.in
  tlapackConfig.cmake
  INSTALL_DESTINATION lib/cmake/tlapack )
# generate the version file for the config file
write_basic_package_version_file(
  tlapackConfigVersion.cmake
  VERSION "${TLAPACK_VERSION}"
  COMPATIBILITY AnyNewerVersion )

# Install the configuration file
install(
  FILES
    ${CMAKE_CURRENT_BINARY_DIR}/tlapackConfig.cmake
    ${CMAKE_CURRENT_BINARY_DIR}/tlapackConfigVersion.cmake
  DESTINATION lib/cmake/tlapack )

# Export targets to the build directory
export(
  EXPORT tlapackTargets
  FILE tlapackTargets.cmake )<|MERGE_RESOLUTION|>--- conflicted
+++ resolved
@@ -31,15 +31,7 @@
 add_library( tlapack INTERFACE )
 target_link_libraries( tlapack INTERFACE tblas )
 
-<<<<<<< HEAD
 set( installable_libs tblas ) # Mind that we don't install tlapack since it is an INTERFACE_LIBRARY
-set( installable_files
-  "${PROJECT_SOURCE_DIR}/include/tblas.hpp"
-  "${PROJECT_SOURCE_DIR}/include/tlapack.hpp" )
-
-=======
-set( installable_libs  tlapack tblas )
->>>>>>> 00729fcb
 set( TBLAS_DEFINES "" )
 
 #-------------------------------------------------------------------------------
